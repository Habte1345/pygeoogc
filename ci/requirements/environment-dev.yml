name: hyriver-dev
channels:
  - conda-forge
  - nodefaults
dependencies:
  - python>=3.8

  # pygeoogc deps
  - aiodns
  - aiohttp
  - aiosqlite
  - brotlipy
  - chardet
  - cytoolz
  - defusedxml
  - nest-asyncio
  - orjson
  - owslib
  - pyproj
  - requests
  - requests_cache
  - setuptools
  - shapely
  - simplejson

  # pygeoutils deps
  - geopandas
  - netCDF4
  - rasterio
  - xarray

  # pynhd deps
  - networkx
  - pyarrow

  # pygeohydro deps
  - folium
  - lxml
  - matplotlib-base
  - openpyxl

  # pydaymet deps
  # - lxml
  - dask-core
  - scipy

  # optional deps to speed up xarray and geopandas
  - bottleneck
<<<<<<< HEAD

  # plotting deps
  - contextily
  - mapclassify
  - cartopy
  - colorcet
=======
  - rtree
  - pygeos
>>>>>>> 8d06533c

  # dev deps
  - setuptools_scm
  - pytest-xdist
  - pre-commit

  - pip
  - pip:
<<<<<<< HEAD
    - aiohttp-client-cache

=======
>>>>>>> 8d06533c
    - git+https://github.com/cheginit/pygeoogc.git
    - git+https://github.com/cheginit/pygeoutils.git
    - git+https://github.com/cheginit/pynhd.git
    - git+https://github.com/cheginit/py3dep.git
    - git+https://github.com/cheginit/pydaymet.git
    - git+https://github.com/cheginit/pygeohydro.git<|MERGE_RESOLUTION|>--- conflicted
+++ resolved
@@ -46,17 +46,14 @@
 
   # optional deps to speed up xarray and geopandas
   - bottleneck
-<<<<<<< HEAD
+  - rtree
+  - pygeos
 
   # plotting deps
   - contextily
   - mapclassify
   - cartopy
   - colorcet
-=======
-  - rtree
-  - pygeos
->>>>>>> 8d06533c
 
   # dev deps
   - setuptools_scm
@@ -65,11 +62,8 @@
 
   - pip
   - pip:
-<<<<<<< HEAD
     - aiohttp-client-cache
 
-=======
->>>>>>> 8d06533c
     - git+https://github.com/cheginit/pygeoogc.git
     - git+https://github.com/cheginit/pygeoutils.git
     - git+https://github.com/cheginit/pynhd.git
